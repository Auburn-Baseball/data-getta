import os
import pandas as pd
from dotenv import load_dotenv
from supabase import create_client, Client
import re
import json
import numpy as np
from typing import Dict, Tuple, List, Set
from pathlib import Path
from .file_date import CSVFilenameParser

# Load environment variables
project_root = Path(__file__).parent.parent.parent
env = os.getenv('ENV', 'development')
load_dotenv(project_root / f'.env.{env}')

# Supabase configuration
SUPABASE_URL = os.getenv("VITE_SUPABASE_PROJECT_URL")
SUPABASE_KEY = os.getenv("VITE_SUPABASE_API_KEY")

if not SUPABASE_URL or not SUPABASE_KEY:
    raise ValueError(
        "SUPABASE_PROJECT_URL and SUPABASE_API_KEY must be set in .env file"
    )

# Initialize Supabase client
supabase: Client = create_client(SUPABASE_URL, SUPABASE_KEY)

# Custom encoder to handle numpy types
class NumpyEncoder(json.JSONEncoder):
    def default(self, obj):
        if isinstance(obj, np.integer):
            return int(obj)
        elif isinstance(obj, np.floating):
            return float(obj)
        elif isinstance(obj, np.bool_):
            return bool(obj)
        elif isinstance(obj, np.ndarray):
            return obj.tolist()
        elif pd.isna(obj):
            return None
        return super(NumpyEncoder, self).default(obj)


def get_pitch_counts_from_buffer(buffer, filename: str) -> Dict[Tuple[str, str, int], Dict]:
    """Extract pitch count statistics from a CSV file"""
    try:
        df = pd.read_csv(buffer)

<<<<<<< HEAD
        # Determine if this is practice data by checking League column
        is_pratice = False
        if "League" in df.columns:
            league_values = df["League"].dropna().astype(str).str.strip().str.upper()
            is_practice = (league_values == "TEAM").any()
=======
        # Get game date from filename
        date_parser = CSVFilenameParser()
        game_date = str(date_parser.get_date_object(filename))
>>>>>>> 46794d9c

        # Check if required columns exist
        required_columns = [
            "Pitcher",
            "PitcherTeam",
            "AutoPitchType",
            "TaggedPitchType",
        ]
        if not all(col in df.columns for col in required_columns):
            print(f"Warning: Missing required columns in {filename}")
            return {}

        pitchers_dict = {}

        # Group by pitcher and team
        grouped = df.groupby(["Pitcher", "PitcherTeam"])

        for (pitcher_name, pitcher_team), group in grouped:
            if pd.isna(pitcher_name) or pd.isna(pitcher_team):
                continue

            pitcher_name = str(pitcher_name).strip()
            pitcher_team = str(pitcher_team).strip()

            if not pitcher_name or not pitcher_team:
                continue

            key = (pitcher_name, pitcher_team, 2025)

            # Count total pitches
            total_pitches = len(group)

            # Count specific pitch types based on AutoPitchType
            curveball_count = len(group[group["AutoPitchType"] == "Curveball"])
            fourseam_count = len(group[group["AutoPitchType"] == "Four-Seam"])
            sinker_count = len(group[group["AutoPitchType"] == "Sinker"])
            slider_count = len(group[group["AutoPitchType"] == "Slider"])
            changeup_count = len(group[group["AutoPitchType"] == "Changeup"])
            cutter_count = len(group[group["AutoPitchType"] == "Cutter"])
            splitter_count = len(group[group["AutoPitchType"] == "Splitter"])

            # Two-seam count: TaggedPitchType = 'Fastball' AND AutoPitchType != 'Four-Seam'
            twoseam_count = len(
                group[
                    (group["TaggedPitchType"] == "Fastball")
                    & (group["AutoPitchType"] != "Four-Seam")
                ]
            )

            # Other count: AutoPitchType = 'Other' OR 'NaN' (including actual NaN values)
            other_count = len(
                group[
                    (group["AutoPitchType"] == "Other")
                    | (group["AutoPitchType"] == "NaN")
                    | (group["AutoPitchType"].isna())
                ]
            )

            # Get unique games from this file - store as a set for later merging
            unique_games = (
                set(group["GameUID"].dropna().unique())
                if "GameUID" in group.columns
                else set()
            )

            pitch_stats = {
                "Pitcher": pitcher_name,
                "PitcherTeam": pitcher_team,
<<<<<<< HEAD
=======
                "Date": game_date,
>>>>>>> 46794d9c
                "total_pitches": total_pitches,
                "curveball_count": curveball_count,
                "fourseam_count": fourseam_count,
                "sinker_count": sinker_count,
                "slider_count": slider_count,
                "twoseam_count": twoseam_count,
                "changeup_count": changeup_count,
                "cutter_count": cutter_count,
                "splitter_count": splitter_count,
                "other_count": other_count,
                "unique_games": unique_games,  # Store the set of unique games
                "games": len(unique_games),  # This will be recalculated later
                "is_practice": is_practice,
            }

            pitchers_dict[key] = pitch_stats

        return pitchers_dict

    except Exception as e:
        print(f"Error reading {filename}: {e}")
        return {}


def upload_pitches_to_supabase(pitchers_dict: Dict[Tuple[str, str, int], Dict]):
    """Upload pitch count statistics to Supabase"""
    if not pitchers_dict:
        print("No pitch data to upload")
        return

    try:
        # Convert dictionary values to list and ensure JSON serializable
        pitch_data = []
        for pitcher_dict in pitchers_dict.values():
            # Remove the unique_games set before uploading (it's not needed in the DB)
            clean_dict = {k: v for k, v in pitcher_dict.items() if k != "unique_games"}

            # Convert to JSON and back to ensure all numpy types are converted
            json_str = json.dumps(clean_dict, cls=NumpyEncoder)
            clean_pitcher = json.loads(json_str)
            pitch_data.append(clean_pitcher)

        print(f"Preparing to upload {len(pitch_data)} unique pitcher pitch counts...")

        # Insert data in batches to avoid request size limits
        batch_size = 100
        total_inserted = 0

        for i in range(0, len(pitch_data), batch_size):
            batch = pitch_data[i : i + batch_size]

            try:
                # Use upsert to handle conflicts based on primary key
                result = (
                    supabase.table(f"PitchCounts")
                    .upsert(batch, on_conflict="Pitcher,PitcherTeam,Date")
                    .execute()
                )

                total_inserted += len(batch)
                print(f"Uploaded batch {i//batch_size + 1}: {len(batch)} records")

            except Exception as batch_error:
                print(f"Error uploading batch {i//batch_size + 1}: {batch_error}")
                # Print first record of failed batch for debugging
                if batch:
                    print(f"Sample record from failed batch: {batch[0]}")
                continue

        print(f"Successfully processed {total_inserted} pitch count records")

        # Get final count
        count_result = (
            supabase.table(f"PitchCounts")
            .select("*", count="exact")
            .execute()
        )
        total_pitchers = count_result.count
        print(f"Total pitcher pitch counts in database: {total_pitchers}")

    except Exception as e:
        print(f"Supabase error: {e}")<|MERGE_RESOLUTION|>--- conflicted
+++ resolved
@@ -47,17 +47,15 @@
     try:
         df = pd.read_csv(buffer)
 
-<<<<<<< HEAD
         # Determine if this is practice data by checking League column
         is_pratice = False
         if "League" in df.columns:
             league_values = df["League"].dropna().astype(str).str.strip().str.upper()
             is_practice = (league_values == "TEAM").any()
-=======
+
         # Get game date from filename
         date_parser = CSVFilenameParser()
         game_date = str(date_parser.get_date_object(filename))
->>>>>>> 46794d9c
 
         # Check if required columns exist
         required_columns = [
@@ -126,10 +124,7 @@
             pitch_stats = {
                 "Pitcher": pitcher_name,
                 "PitcherTeam": pitcher_team,
-<<<<<<< HEAD
-=======
                 "Date": game_date,
->>>>>>> 46794d9c
                 "total_pitches": total_pitches,
                 "curveball_count": curveball_count,
                 "fourseam_count": fourseam_count,
