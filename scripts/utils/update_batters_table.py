import os
import pandas as pd
from dotenv import load_dotenv
from supabase import create_client, Client
import re
import json
import numpy as np
from typing import Dict, Tuple, List, Set
from pathlib import Path
from .file_date import CSVFilenameParser

# Load environment variables
project_root = Path(__file__).parent.parent.parent
env = os.getenv('ENV', 'development')
load_dotenv(project_root / f'.env.{env}')

# Supabase configuration
SUPABASE_URL = os.getenv("VITE_SUPABASE_PROJECT_URL")
SUPABASE_KEY = os.getenv("VITE_SUPABASE_API_KEY")

if not SUPABASE_URL or not SUPABASE_KEY:
    raise ValueError(
        "SUPABASE_PROJECT_URL and SUPABASE_API_KEY must be set in .env file"
    )

# Initialize Supabase client
supabase: Client = create_client(SUPABASE_URL, SUPABASE_KEY)

# Strike zone constants
MIN_PLATE_SIDE = -0.86
MAX_PLATE_SIDE = 0.86
MAX_PLATE_HEIGHT = 3.55
MIN_PLATE_HEIGHT = 1.77

# Custom encoder to handle numpy types
class NumpyEncoder(json.JSONEncoder):
    def default(self, obj):
        if isinstance(obj, np.integer):
            return int(obj)
        elif isinstance(obj, np.floating):
            return float(obj)
        elif isinstance(obj, np.bool_):
            return bool(obj)
        elif isinstance(obj, np.ndarray):
            return obj.tolist()
        elif pd.isna(obj):
            return None
        return super(NumpyEncoder, self).default(obj)


def is_in_strike_zone(plate_loc_height, plate_loc_side):
    """Check if pitch is in strike zone"""
    try:
        height = float(plate_loc_height)
        side = float(plate_loc_side)
        return (
            MIN_PLATE_HEIGHT <= height <= MAX_PLATE_HEIGHT
            and MIN_PLATE_SIDE <= side <= MAX_PLATE_SIDE
        )
    except (ValueError, TypeError):
        return False


def calculate_total_bases(play_result):
    """Calculate total bases for a play result"""
    if play_result == "Single":
        return 1
    elif play_result == "Double":
        return 2
    elif play_result == "Triple":
        return 3
    elif play_result == "HomeRun":
        return 4
    else:
        return 0


def get_batter_stats_from_buffer(buffer, filename: str) -> Dict[Tuple[str, str, int], Dict]:
    """Extract batter statistics from a CSV file in-memory"""
    try:
        df = pd.read_csv(buffer)

        # Determines if this is practice data by checking the League column
        is_practice = False
        if "League" in df.columns:
            league_values = df["League"].dropna().astype(str).str.strip().str.upper()
            is_practice = (league_values == "TEAM").any()
<<<<<<< HEAD
=======

>>>>>>> 2350b05f
        # Get game date from filename
        date_parser = CSVFilenameParser()
        game_date = str(date_parser.get_date_object(filename))

        # Check if required columns exist
        required_columns = [
            "Batter",
            "BatterTeam",
            "PlayResult",
            "KorBB",
            "PitchCall",
            "PlateLocHeight",
            "PlateLocSide",
            "TaggedHitType",
        ]
        if not all(col in df.columns for col in required_columns):
            print(f"Warning: Missing required columns in {filename}")
            return {}

        batters_dict = {}

        # Group by batter and team
        grouped = df.groupby(["Batter", "BatterTeam"])

        for (batter_name, batter_team), group in grouped:
            if pd.isna(batter_name) or pd.isna(batter_team):
                continue

            batter_name = str(batter_name).strip()
            batter_team = str(batter_team).strip()

            if not batter_name or not batter_team:
                continue

            key = (batter_name, batter_team, 2025)

            # Calculate hits
            hits = len(
                group[
                    group["PlayResult"].isin(["Single", "Double", "Triple", "HomeRun"])
                ]
            )

            # Calculate at-bats
            at_bats = len(
                group[
                    group["PlayResult"].isin(
                        [
                            "Error",
                            "Out",
                            "FieldersChoice",
                            "Single",
                            "Double",
                            "Triple",
                            "HomeRun",
                        ]
                    )
                    | (group["KorBB"] == "Strikeout")
                ]
            )

            # Calculate strikes
            strikes = len(
                group[
                    group["PitchCall"].isin(
                        ["StrikeCalled", "StrikeSwinging", "FoulBallNotFieldable"]
                    )
                ]
            )

            # Calculate walks
            walks = len(group[group["KorBB"] == "Walk"])

            # Calculate strikeouts
            strikeouts = len(group[group["KorBB"] == "Strikeout"])

            # Calculate singles
            singles = len(group[group["PlayResult"] == "Single"])

            # Calculate doubles
            doubles = len(group[group["PlayResult"] == "Double"])

            # Calculate triples
            triples = len(group[group["PlayResult"] == "Triple"])

            # Calculate home runs
            homeruns = len(group[group["PlayResult"] == "HomeRun"])

            # Calculate extra base hits
            extra_base_hits = len(
                group[group["PlayResult"].isin(["Double", "Triple", "HomeRun"])]
            )

            # Calculate plate appearances
            plate_appearances = len(
                group[
                    group["KorBB"].isin(["Walk", "Strikeout"])
                    | group["PitchCall"].isin(["InPlay", "HitByPitch"])
                ]
            )

            # Calculate hit by pitch
            hit_by_pitch = len(group[group["PitchCall"] == "HitByPitch"])

            # Calculate sacrifices
            sacrifice = len(group[group["PlayResult"] == "Sacrifice"])

            # Calculate total bases
            total_bases = group["PlayResult"].apply(calculate_total_bases).sum()

            # Calculate zone statistics
            in_zone_count = 0
            out_of_zone_count = 0
            in_zone_whiffs = 0
            out_of_zone_swings = 0

            for _, row in group.iterrows():
                try:
                    height = (
                        float(row["PlateLocHeight"])
                        if pd.notna(row["PlateLocHeight"])
                        else None
                    )
                    side = (
                        float(row["PlateLocSide"])
                        if pd.notna(row["PlateLocSide"])
                        else None
                    )

                    if height is not None and side is not None:
                        if is_in_strike_zone(height, side):
                            in_zone_count += 1
                            if row["PitchCall"] == "StrikeSwinging":
                                in_zone_whiffs += 1
                        else:
                            out_of_zone_count += 1
                            if row["PitchCall"] in [
                                "StrikeSwinging",
                                "FoulBallNotFieldable",
                                "InPlay",
                            ]:
                                out_of_zone_swings += 1
                except (ValueError, TypeError):
                    continue

            # Calculate percentages
            batting_average = hits / at_bats if at_bats > 0 else None

            on_base_percentage = (
                (
                    (hits + walks + hit_by_pitch)
                    / (at_bats + walks + hit_by_pitch + sacrifice)
                )
                if (at_bats + walks + hit_by_pitch + sacrifice) > 0
                else None
            )

            slugging_percentage = total_bases / at_bats if at_bats > 0 else None

            onbase_plus_slugging = (
                ((on_base_percentage or 0) + (slugging_percentage or 0))
                if (on_base_percentage is not None and slugging_percentage is not None)
                else None
            )

            isolated_power = (
                (slugging_percentage or 0) - (batting_average or 0)
                if (slugging_percentage is not None and batting_average is not None)
                else None
            )

            k_percentage = (
                strikeouts / plate_appearances if plate_appearances > 0 else None
            )

            base_on_ball_percentage = (
                walks / plate_appearances if plate_appearances > 0 else None
            )

            chase_percentage = (
                out_of_zone_swings / out_of_zone_count
                if out_of_zone_count > 0
                else None
            )

            in_zone_whiff_percentage = (
                in_zone_whiffs / in_zone_count if in_zone_count > 0 else None
            )

            # Get unique games from this file - store as a set for later merging
            unique_games = (
                set(group["GameUID"].dropna().unique())
                if "GameUID" in group.columns
                else set()
            )

            # Calculate total exit velocity
            if "ExitSpeed" in group.columns:
                # Convert to numeric (in case it's read as string)
                group["ExitSpeed"] = pd.to_numeric(group["ExitSpeed"], errors="coerce")

                total_exit_velo = group[
                    (group["PitchCall"] == "InPlay") &
                    (group["ExitSpeed"].notna())
                ]["ExitSpeed"].sum()

                # Optional: also count how many batted balls were included
                batted_ball_count = group[
                    (group["PitchCall"] == "InPlay") &
                    (group["ExitSpeed"].notna())
                ].shape[0]
            else:
                total_exit_velo = 0
                batted_ball_count = 0


            batter_stats = {
                "Batter": batter_name,
                "BatterTeam": batter_team,
                "Date": game_date,
                "hits": hits,
                "at_bats": at_bats,
                "strikes": strikes,
                "walks": walks,
                "strikeouts": strikeouts,
                "singles": singles,
                "doubles": doubles,
                "triples": triples,
                "homeruns": homeruns,
                "extra_base_hits": extra_base_hits,
                "plate_appearances": plate_appearances,
                "hit_by_pitch": hit_by_pitch,
                "sacrifice": sacrifice,
                "total_bases": total_bases,
                "is_practice": is_practice,
                "total_exit_velo": round(total_exit_velo, 1),
                "is_practice": is_practice,
                "batting_average": round(batting_average, 3)
                if batting_average is not None
                else None,
                "on_base_percentage": round(on_base_percentage, 3)
                if on_base_percentage is not None
                else None,
                "slugging_percentage": round(slugging_percentage, 3)
                if slugging_percentage is not None
                else None,
                "onbase_plus_slugging": round(onbase_plus_slugging, 3)
                if onbase_plus_slugging is not None
                else None,
                "isolated_power": round(isolated_power, 3)
                if isolated_power is not None
                else None,
                "k_percentage": round(k_percentage, 3)
                if k_percentage is not None
                else None,
                "base_on_ball_percentage": round(base_on_ball_percentage, 3)
                if base_on_ball_percentage is not None
                else None,
                "chase_percentage": round(chase_percentage, 3)
                if chase_percentage is not None
                else None,
                "in_zone_whiff_percentage": round(in_zone_whiff_percentage, 3)
                if in_zone_whiff_percentage is not None
                else None,
                "unique_games": unique_games,  # Store the set of unique games
                "games": len(unique_games),  # This will be recalculated later
            }

            batters_dict[key] = batter_stats

        return batters_dict

    except Exception as e:
        print(f"Error reading {filename}: {e}")
        return {}


def upload_batters_to_supabase(batters_dict: Dict[Tuple[str, str, int], Dict]):
    """Upload batter statistics to Supabase"""
    if not batters_dict:
        print("No batters to upload")
        return

    try:
        # Convert dictionary values to list and ensure JSON serializable
        batter_data = []
        for batter_dict in batters_dict.values():
            # Remove the unique_games set before uploading (it's not needed in the DB)
            clean_dict = {k: v for k, v in batter_dict.items() if k != "unique_games"}

            # Convert to JSON and back to ensure all numpy types are converted
            json_str = json.dumps(clean_dict, cls=NumpyEncoder)
            clean_batter = json.loads(json_str)
            batter_data.append(clean_batter)

        print(f"Preparing to upload {len(batter_data)} unique batters...")

        # Insert data in batches to avoid request size limits
        batch_size = 100
        total_inserted = 0

        for i in range(0, len(batter_data), batch_size):
            batch = batter_data[i : i + batch_size]

            try:
                # Use upsert to handle conflicts based on primary key
                result = (
                    supabase.table(f"BatterStats")
                    .upsert(batch, on_conflict="Batter,BatterTeam,Date")
                    .execute()
                )

                total_inserted += len(batch)
                print(f"Uploaded batch {i//batch_size + 1}: {len(batch)} records")

            except Exception as batch_error:
                print(f"Error uploading batch {i//batch_size + 1}: {batch_error}")
                # Print first record of failed batch for debugging
                if batch:
                    print(f"Sample record from failed batch: {batch[0]}")
                continue

        print(f"Successfully processed {total_inserted} batter records")

        # Get final count
        count_result = (
            supabase.table(f"BatterStats")
            .select("*", count="exact")
            .execute()
        )

        total_batters = count_result.count
        print(f"Total batters in database: {total_batters}")

    except Exception as e:
        print(f"Supabase error: {e}")<|MERGE_RESOLUTION|>--- conflicted
+++ resolved
@@ -85,10 +85,6 @@
         if "League" in df.columns:
             league_values = df["League"].dropna().astype(str).str.strip().str.upper()
             is_practice = (league_values == "TEAM").any()
-<<<<<<< HEAD
-=======
-
->>>>>>> 2350b05f
         # Get game date from filename
         date_parser = CSVFilenameParser()
         game_date = str(date_parser.get_date_object(filename))
