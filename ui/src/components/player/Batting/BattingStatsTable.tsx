import { BatterStatsTable } from '@/types/schemas';
import Table from '@mui/material/Table';
import TableBody from '@mui/material/TableBody';
import TableCell from '@mui/material/TableCell';
import TableContainer from '@mui/material/TableContainer';
import TableHead from '@mui/material/TableHead';
import TableRow from '@mui/material/TableRow';
import Paper from '@mui/material/Paper';
import {
  MenuItem,
  Select,
  FormControl,
  InputLabel,
  SelectChangeEvent,
  CircularProgress,
} from '@mui/material';
import { useState, useEffect } from 'react';
import Divider from '@mui/material/Divider';
import Tooltip from '@mui/material/Tooltip';
import { supabase } from '@/utils/supabase/client';
import { cachedQuery, createCacheKey } from '@/utils/supabase/cache';
import { useNavigate, useParams } from 'react-router';

export default function BattingStatsTable({
  teamName,
  playerName,
  year,
}: {
  teamName: string | undefined;
  playerName: string | undefined;
  year: string | number | undefined;
}) {
  const navigate = useNavigate();
  const params = useParams();

  const [playerStats, setPlayerStats] = useState<BatterStatsTable[]>([]);
  const [advancedStats, setAdvancedStats] = useState<BatterStatsTable[]>([]);
  const [loading, setLoading] = useState(true);
  const [error, setError] = useState<string | null>(null);

  const teamParam = params.teamName || 'NULL';
  const [selectedDataType, setSelectedDataType] = useState<string>(teamParam);

  const safeYear = year || 2025;
  const formattedPlayerName = playerName?.replace('_', ', ');

  useEffect(() => {
    console.log('BattingStatsTable props:', {
      teamName,
      playerName,
      formattedPlayerName,
      year: safeYear,
    });
  }, [teamName, playerName, formattedPlayerName, safeYear]);

  useEffect(() => {
    async function fetchStats() {
      if (!formattedPlayerName || !teamName) {
        console.log('Missing required props:', { formattedPlayerName, teamName });
        setLoading(false);
        return;
      }

      try {
        setLoading(true);
        setError(null);

<<<<<<< HEAD
        console.log('Fetching batter stats with:', {
          Batter: formattedPlayerName,
          BatterTeam: teamName,
          Year: safeYear,
        });

        const { data, error } = await cachedQuery({
          key: createCacheKey('BatterStats', {
            select: '*',
            eq: {
              Batter: formattedPlayerName,
              BatterTeam: teamName,
              Year: safeYear,
            },
          }),
          query: () =>
            supabase
              .from('BatterStats')
              .select('*')
              .eq('Batter', formattedPlayerName)
              .eq('BatterTeam', teamName)
              .eq('Year', safeYear)
              .overrideTypes<BatterStatsTable[], { merge: false }>(),
        });
=======
        // Standard stats
        const { data: playerData, error: playerError } = await supabase
          .from('BatterStats')
          .select('*')
          .eq('Batter', formattedPlayerName)
          .eq('BatterTeam', teamName)
          .eq('Year', safeYear)
          .overrideTypes<BatterStatsTable[], { merge: false }>();
>>>>>>> 089b3aa0

        if (playerError) throw playerError;
        setPlayerStats(playerData || []);

        // Advanced stats (copying top table format exactly)
        const { data: advData, error: advError } = await supabase
          .from('AdvancedBattingStats')
          .select('*')
          .eq('Batter', formattedPlayerName)
          .eq('BatterTeam', teamName)
          .eq('Year', safeYear)
          .overrideTypes<BatterStatsTable[], { merge: false }>();

        if (advError) throw advError;
        setAdvancedStats(advData || []);
      } catch (err) {
        console.error('Error fetching stats:', err);
        setError('Failed to load batter stats');
      } finally {
        setLoading(false);
      }
    }

    fetchStats();
  }, [formattedPlayerName, teamName, safeYear]);

  useEffect(() => {
    const newTeam = params.teamName || 'NULL';
    setSelectedDataType(newTeam);
  }, [params.teamName]);

  const safePlayerName = encodeURIComponent(
    playerName || (playerStats.length > 0 ? playerStats[0].Batter : 'unknown-player'),
  );

  const hasPracticePage = playerStats.length > 0;

  const handleNavigation = (newTeamName: string) => {
    if (!newTeamName || !['AUB_TIG', 'AUB_PRC'].includes(newTeamName)) {
      alert('Invalid team selected.');
      return;
    }
    navigate(`/team/${newTeamName}/player/${safePlayerName}/stats/${safeYear}`);
  };

  const handleSelectChange = (event: SelectChangeEvent<string>) => {
    const newValue = event.target.value;
    setSelectedDataType(newValue);
    handleNavigation(newValue);
  };

  return (
    <Paper elevation={3} sx={{ paddingX: 2, paddingY: 2, width: '100%', overflowX: 'auto' }}>
      {/* Standard NCAA Batting Stats Table */}
      <Divider textAlign="center" sx={{ mb: 2 }}>
        Standard NCAA Batting Stats
      </Divider>

      {hasPracticePage && ['AUB_TIG', 'AUB_PRC'].includes(selectedDataType) && (
        <FormControl fullWidth sx={{ marginBottom: '1rem' }}>
          <InputLabel id="data-type-select-label">Data Type</InputLabel>
          <Select
            labelId="data-type-select-label"
            value={selectedDataType}
            onChange={handleSelectChange}
            label="Data Type"
          >
            <MenuItem value="AUB_TIG">Game Data</MenuItem>
            <MenuItem value="AUB_PRC">Practice Data</MenuItem>
          </Select>
        </FormControl>
      )}

      <TableContainer>
        <Table sx={{ minWidth: 800 }} size="small">
          <TableHead>
            <TableRow>
              {['GP', 'PA', 'AB', 'H', 'HR', 'BB', 'SO', 'HBP', 'AVG', 'OBP', 'SLG', 'OPS'].map(
                (header) => (
                  <TableCell
                    key={header}
                    sx={{ fontWeight: 'bold', textAlign: 'center', width: 50 }}
                  >
                    <Tooltip title={header} arrow>
                      <span>{header}</span>
                    </Tooltip>
                  </TableCell>
                ),
              )}
            </TableRow>
          </TableHead>
          <TableBody>
            {loading ? (
              <TableRow>
                <TableCell colSpan={12} sx={{ textAlign: 'center', padding: 2 }}>
                  <CircularProgress size={24} />
                </TableCell>
              </TableRow>
            ) : error ? (
              <TableRow>
                <TableCell colSpan={12} sx={{ textAlign: 'center', color: 'error.main' }}>
                  {error}
                </TableCell>
              </TableRow>
            ) : playerStats.length > 0 ? (
              <TableRow>
                <TableCell sx={{ textAlign: 'center' }}>{playerStats[0].games}</TableCell>
                <TableCell sx={{ textAlign: 'center' }}>{playerStats[0].plate_appearances}</TableCell>
                <TableCell sx={{ textAlign: 'center' }}>{playerStats[0].at_bats}</TableCell>
                <TableCell sx={{ textAlign: 'center' }}>{playerStats[0].hits}</TableCell>
                <TableCell sx={{ textAlign: 'center' }}>{playerStats[0].homeruns}</TableCell>
                <TableCell sx={{ textAlign: 'center' }}>{playerStats[0].walks}</TableCell>
                <TableCell sx={{ textAlign: 'center' }}>{playerStats[0].strikeouts}</TableCell>
                <TableCell sx={{ textAlign: 'center' }}>{playerStats[0].hit_by_pitch}</TableCell>
                <TableCell sx={{ textAlign: 'center' }}>
                  {playerStats[0].batting_average?.toFixed(3).replace(/^0/, '') ?? '.000'}
                </TableCell>
                <TableCell sx={{ textAlign: 'center' }}>
                  {playerStats[0].on_base_percentage?.toFixed(3).replace(/^0/, '') ?? '.000'}
                </TableCell>
                <TableCell sx={{ textAlign: 'center' }}>
                  {playerStats[0].slugging_percentage?.toFixed(3).replace(/^0/, '') ?? '.000'}
                </TableCell>
                <TableCell sx={{ textAlign: 'center' }}>
                  {playerStats[0].onbase_plus_slugging?.toFixed(3).replace(/^0/, '') ?? '.000'}
                </TableCell>
              </TableRow>
            ) : (
              <TableRow>
                <TableCell colSpan={12} sx={{ textAlign: 'center' }}>
                  No Data Available
                </TableCell>
              </TableRow>
            )}
          </TableBody>
        </Table>
      </TableContainer>
    </Paper>
  );
}<|MERGE_RESOLUTION|>--- conflicted
+++ resolved
@@ -65,7 +65,6 @@
         setLoading(true);
         setError(null);
 
-<<<<<<< HEAD
         console.log('Fetching batter stats with:', {
           Batter: formattedPlayerName,
           BatterTeam: teamName,
@@ -90,19 +89,9 @@
               .eq('Year', safeYear)
               .overrideTypes<BatterStatsTable[], { merge: false }>(),
         });
-=======
-        // Standard stats
-        const { data: playerData, error: playerError } = await supabase
-          .from('BatterStats')
-          .select('*')
-          .eq('Batter', formattedPlayerName)
-          .eq('BatterTeam', teamName)
-          .eq('Year', safeYear)
-          .overrideTypes<BatterStatsTable[], { merge: false }>();
->>>>>>> 089b3aa0
-
-        if (playerError) throw playerError;
-        setPlayerStats(playerData || []);
+
+        // if (playerError) throw playerError;
+        // setPlayerStats(playerData || []);
 
         // Advanced stats (copying top table format exactly)
         const { data: advData, error: advError } = await supabase
