--- conflicted
+++ resolved
@@ -42,7 +42,6 @@
 
         {/* Auth-only group */}
         <Route element={<RequireAuth />}>
-<<<<<<< HEAD
           <Route
             element={<AppLayout dateRange={dateRange} onDateRangeChange={handleDateRangeChange} />}
           >
@@ -65,14 +64,6 @@
                 element={<HeatMapTab startDate={dateRange.startDate} endDate={dateRange.endDate} />}
               />
               <Route path="percentiles/:year" element={<div>Percentiles Page</div>} />
-=======
-          <Route element={<AppLayout />}>
-            <Route path="conferences" element={<ConferencePage />} />
-            <Route path="team/:trackmanAbbreviation/player/:playerName" element={<PlayerPage />}>
-              <Route path="stats/:year" element={<StatsTab />} />
-              <Route path="heat-map/:year" element={<HeatMapTab />} />
-              <Route path="percentiles/:year" element={<PercentilesTab />} />
->>>>>>> 089b3aa0
             </Route>
             <Route
               path="team/:trackmanAbbreviation"
