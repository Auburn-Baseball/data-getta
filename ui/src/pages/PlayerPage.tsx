--- conflicted
+++ resolved
@@ -1,11 +1,6 @@
 import { useState, useEffect } from 'react';
-<<<<<<< HEAD
 import { useParams, useLocation, useNavigate, Outlet } from 'react-router';
-import { supabase } from '@/utils/supabase';
-=======
-import { useParams, useSearchParams } from 'react-router';
 import { supabase } from '@/utils/supabase/client';
->>>>>>> 88818979
 import { PlayersTable } from '@/types/schemas';
 import Box from '@mui/material/Box';
 import ModelTabs from '@/components/player/ModelTabs';
